# Copyright 2021 Google LLC
#
# Licensed under the Apache License, Version 2.0 (the "License");
# you may not use this file except in compliance with the License.
# You may obtain a copy of the License at
#
#      http://www.apache.org/licenses/LICENSE-2.0
#
# Unless required by applicable law or agreed to in writing, software
# distributed under the License is distributed on an "AS IS" BASIS,
# WITHOUT WARRANTIES OR CONDITIONS OF ANY KIND, either express or implied.
# See the License for the specific language governing permissions and
# limitations under the License.

"""Functions for performing data labeling in GCP Vertex AI."""

import collections
import functools
import json
import multiprocessing
import os
import queue
import random
import time
from typing import Dict, Iterable, List, Optional, Tuple, Set

from absl import logging

from google.cloud import aiplatform
from google.cloud import aiplatform_v1
import pandas as pd
import PIL.Image
import PIL.ImageDraw
import PIL.ImageFont
from skai import utils
import tensorflow as tf

from google.protobuf import struct_pb2
from google.protobuf import json_format


# Gap to add between before and after images.
BEFORE_AFTER_GAP = 10

# Margin around caption text.
CAPTION_MARGIN = 32

# Size of the reticule that identifies the building being labeled.
RETICULE_HALF_LEN = 32

# Name of generated import file.
IMPORT_FILE_NAME = 'import_file.jsonl'

# Schema for image classification tasks.
LABEL_SCHEMA_URI = ('gs://google-cloud-aiplatform/schema/datalabelingjob/'
                    'inputs/image_classification_1.0.0.yaml')

Example = tf.train.Example
Image = PIL.Image.Image


def _get_api_endpoint(cloud_location: str) -> str:
  return f'{cloud_location}-aiplatform.googleapis.com'


def _annotate_image(image: Image, caption: str) -> Image:
  """Adds center square and caption to image.

  Args:
    image: Input image.
    caption: Caption text to add.

  Returns:
    A copy of the input image with annotations added.
  """
  # Copy image into bigger frame to have room for caption.
  annotated_image = PIL.Image.new('RGB',
                                  (image.width, image.height + CAPTION_MARGIN),
                                  (225, 225, 225))
  annotated_image.paste(image, (0, 0))

  # Draw center rectangle.
  cx = image.width // 2
  cy = image.height // 2
  coords = [(cx - RETICULE_HALF_LEN, cy - RETICULE_HALF_LEN),
            (cx + RETICULE_HALF_LEN, cy + RETICULE_HALF_LEN)]
  annotations = PIL.ImageDraw.Draw(annotated_image)
  annotations.rectangle(coords, outline=(255, 0, 0), width=1)

  # Add caption.
  caption_xy = (cx, image.height + 5)
  annotations.text(caption_xy, caption, fill='black', anchor='mt')
  return annotated_image


def _read_example_ids_from_import_file(path: str) -> Iterable[str]:
  with tf.io.gfile.GFile(path, 'r') as import_file:
    for line in import_file:
      # Each line has the form gs://bucket/a/b/<example_id>.png.
      yield os.path.splitext(os.path.basename(line.strip()))[0]


def create_labeling_image(
    before_image: Image, after_image: Image, example_id: str, plus_code: str
) -> Image:
  """Creates an image used for labeling.

  The image is composed of the before and after images from the input example
  side-by-side.

  Args:
    before_image: Before image.
    after_image: After image.
    example_id: Example id.
    plus_code: Plus code.

  Returns:
    Annotated and combined image.

  """
  before_annotated = _annotate_image(before_image, 'BEFORE')
  after_annotated = _annotate_image(after_image, 'AFTER')
  width = before_annotated.width + after_annotated.width + 3 * BEFORE_AFTER_GAP
  height = before_annotated.height + 2 * BEFORE_AFTER_GAP
  combined = PIL.Image.new('RGB', (width, height), (225, 225, 225))
  combined.paste(before_annotated, (BEFORE_AFTER_GAP, BEFORE_AFTER_GAP))
  combined.paste(after_annotated,
                 (before_annotated.width + 2 * BEFORE_AFTER_GAP,
                  BEFORE_AFTER_GAP))
  caption = PIL.ImageDraw.Draw(combined)
  bottom_text = f'Example id: {example_id}   Plus code: {plus_code}'
  caption.text(
      (10, combined.height - 10),
      bottom_text,
      fill='black',
      anchor='lb',
  )
  return combined


def create_labeling_images(
    examples_pattern: str,
    max_images: int,
    allowed_example_ids_path: str,
    excluded_import_file_patterns: List[str],
    output_dir: str,
    use_multiprocessing: bool) -> Tuple[int, Optional[str]]:
  """Creates PNGs used for labeling from TFRecords.

  Also writes an import file in CSV format that is used to upload the images
  into the VertexAI labeling tool.

  Args:
    examples_pattern: File pattern for input TFRecords.
    max_images: Maximum number of images to create.
    allowed_example_ids_path: Path of file containing example ids that are
      allowed to be in the labeling set. The file should have one example id per
      line.
    excluded_import_file_patterns: List of import file patterns containing
      images to exclude.
    output_dir: Output directory.
    use_multiprocessing: If true, create multiple processes to create labeling
      images.

  Returns:
    Tuple of number of images written and file path for the import file.
  """
  example_files = tf.io.gfile.glob(examples_pattern)
  if not example_files:
    raise ValueError(
        f'Example pattern {examples_pattern} did not match any files.')

  excluded_example_ids = set()
  if excluded_import_file_patterns:
    for pattern in excluded_import_file_patterns:
      for path in tf.io.gfile.glob(pattern):
        logging.info('Excluding example ids from "%s"', path)
        excluded_example_ids.update(_read_example_ids_from_import_file(path))
    logging.info('Excluding %d example ids', len(excluded_example_ids))

  allowed_example_ids = None
  if allowed_example_ids_path:
    with tf.io.gfile.GFile(allowed_example_ids_path, 'r') as f:
      allowed_example_ids = set(line.strip() for line in f)
    logging.info('Allowing %d example ids', len(allowed_example_ids))

  if use_multiprocessing:
    image_paths_queue = multiprocessing.Manager().Queue(maxsize=max_images)
    num_workers = min(multiprocessing.cpu_count(), len(example_files))

    arg_list = []
    for example_file in example_files:
      arg_list.append((
          example_file,
          output_dir,
          allowed_example_ids,
          excluded_example_ids,
          image_paths_queue,
      ))

    with multiprocessing.Pool(num_workers) as pool_executor:
      _ = pool_executor.starmap(
          _create_labeling_images_from_example_file,
          arg_list,
      )
  else:
    image_paths_queue = queue.Queue(maxsize=max_images)
    for example_file in example_files:
      _create_labeling_images_from_example_file(
          example_file,
          output_dir,
          allowed_example_ids,
          excluded_example_ids,
          image_paths_queue,
      )

  if image_paths_queue.empty():
    return 0, None

  import_file_path = os.path.join(output_dir, 'import_file.csv')
  num_images = image_paths_queue.qsize()
  with tf.io.gfile.GFile(import_file_path, 'w') as f:
    while not image_paths_queue.empty():
      f.write(image_paths_queue.get() + '\n')

  return num_images, import_file_path


def _create_labeling_images_from_example_file(
    example_file: str,
    output_dir: str,
    allowed_example_ids: Set[str],
    excluded_example_ids: Set[str],
    image_paths_queue: queue.Queue[str],
) -> None:
  """Creates PNGs used for labeling from TFRecords for a single example_file.

  Also writes an import file in CSV format that is used to upload the images
  into the VertexAI labeling tool.

  Args:
    example_file: Path to file containing TF records.
    output_dir: Output directory.
    allowed_example_ids: Set of example_id from which a subset will be used in
      creating labeling task.
    excluded_example_ids: Set of example_id to be excluded.
    image_paths_queue: List of paths to images created for labeling task.
  """
  for record in tf.data.TFRecordDataset([example_file]):
    example = Example()
    example.ParseFromString(record.numpy())
    if 'example_id' in example.features.feature:
      example_id = (
          example.features.feature['example_id'].bytes_list.value[0].decode()
      )
    else:
      # If the example doesn't have an "example_id" feature, fall back on using
      # "encoded_coordinates". This maintains backwards compatibility with
      # older datasets.
      # TODO(jzxu): Remove this branch when backward compatibility is no longer
      # needed.
      example_id = (
          example.features.feature['encoded_coordinates'].bytes_list.value[0]
          .decode())

    if 'plus_code' in example.features.feature:
      plus_code = (
          example.features.feature['plus_code'].bytes_list.value[0].decode()
      )
    else:
      plus_code = 'unknown'

    if (allowed_example_ids is not None
        and example_id not in allowed_example_ids):
      continue

    if example_id in excluded_example_ids:
      logging.info('"%s" excluded', example_id)
      continue

    before_image = utils.deserialize_image(
        example.features.feature['pre_image_png_large'].bytes_list.value[0],
        'png')
    after_image = utils.deserialize_image(
        example.features.feature['post_image_png_large'].bytes_list.value[0],
        'png')
    labeling_image = create_labeling_image(
        before_image, after_image, example_id, plus_code)
    labeling_image_bytes = utils.serialize_image(labeling_image, 'png')
    path = os.path.join(output_dir, f'{example_id}.png')

    try:
      _ = image_paths_queue.put_nowait(path)
      with tf.io.gfile.GFile(path, 'w') as writer:
        writer.write(labeling_image_bytes)

    except queue.Full:
      break


def write_import_file(
    images_dir: str,
    max_images: int,
    randomize: bool,
    output_path: str) -> None:
  """Writes import file.

  This file tells Vertex AI how to import the generated dataset.

  Args:
    images_dir: Directory containing images.
    max_images: Maximum number of images to include in import file.
    randomize: If true, randomly sample images. Otherwise just take the
        first ones by file sort order.
    output_path: Path to write import file to.
  """
  images_pattern = os.path.join(images_dir, '*.png')
  image_files = sorted(tf.io.gfile.glob(images_pattern))
  if not image_files:
    raise ValueError(f'Pattern "{images_pattern}" did not match any images.')
  if randomize:
    image_files = random.sample(image_files, min(max_images, len(image_files)))
  else:
    image_files = image_files[:max_images]
  with tf.io.gfile.GFile(output_path, 'w') as f:
    f.write('\n'.join(image_files))


def create_cloud_labeling_job(
    project: str,
    location: str,
    dataset_name: str,
    label_classes: List[str],
    import_file_uri: str,
    instruction_uri: str,
    specialist_pool: Optional[str]) -> None:
  """Creates Cloud dataset and labeling job.

  Args:
    project: Cloud project.
    location: Cloud location, e.g. us-central1.
    dataset_name: Name for created dataset and labeling job.
    label_classes: Class names used in labeling task.
    import_file_uri: URI to import file for all example images.
    instruction_uri: URI to labeling instructions PDF.
    specialist_pool: Name of labeler pool to use. Has the form
      projects/<project_id>/locations/us-central1/specialistPools/<pool_id>. If
      None, the Google managed pool will be used.
  """
  aiplatform.init(project=project, location=location)
  import_schema_uri = (
      aiplatform.schema.dataset.ioformat.image.single_label_classification)
  dataset = aiplatform.ImageDataset.create(
      display_name=dataset_name,
      gcs_source=import_file_uri,
      import_schema_uri=import_schema_uri,
      sync=True)

  logging.info('Waiting for dataset to be created.')
  dataset.wait()
  # TODO(jzxu): Add error checking for dataset creation.
  logging.info('Dataset created: %s', dataset.resource_name)

  # Wait a while before using this dataset to create a labeling task. Otherwise
  # the labeling task creation request may fail with an "invalid argument"
  # error.
  #
  # If we find that this is still unreliable, we can resort to retrying the
  # labeling task creation request multiple times with sleeps between each
  # retry.
  time.sleep(15)

  # Create labeling job for newly created dataset.
  client_options = {'api_endpoint': _get_api_endpoint(location)}
  client = aiplatform.gapic.JobServiceClient(client_options=client_options)
  inputs_dict = {'annotation_specs': label_classes}
  inputs = json_format.ParseDict(inputs_dict, struct_pb2.Value())

  data_labeling_job_config = {
      'display_name': dataset_name,
      'datasets': [dataset.resource_name],
      'labeler_count': 1,
      'instruction_uri': instruction_uri,
      'inputs_schema_uri': LABEL_SCHEMA_URI,
      'inputs': inputs
  }

  if specialist_pool:
    data_labeling_job_config['annotation_labels'] = {
        'aiplatform.googleapis.com/annotation_set_name':
            'data_labeling_job_specialist_pool'
    }
    data_labeling_job_config['specialist_pools'] = [specialist_pool]
  else:
    data_labeling_job_config['annotation_labels'] = {
        'aiplatform.googleapis.com/annotation_set_name':
            'data_labeling_job_google_managed_pool'
    }

  logging.log(logging.DEBUG, 'Data labeling job config: "%s"',
              repr(data_labeling_job_config))
  logging.info('Creating labeling job.')
  data_labeling_job = client.create_data_labeling_job(
      parent=f'projects/{project}/locations/{location}',
      data_labeling_job=data_labeling_job_config
  )
  if data_labeling_job.error.code != 0:
    logging.error('Data labeling job error: "%s"', data_labeling_job.error)
  else:
    logging.info('Data labeling job created: "%s"', data_labeling_job.name)


def create_specialist_pool(
    project: str,
    location: str,
    display_name: str,
    manager_emails: List[str],
    worker_emails: List[str],
) -> str:
  """Creates a specialist labeling pool in Vertex AI.

  Args:
    project: Cloud project name.
    location: Cloud project location.
    display_name: Display name for the specialist pool.
    manager_emails: Emails of managers.
    worker_emails: Emails of workers.

  Returns:
    Name of the specialist pool. Has the form
    projects/<project_id>/locations/us-central1/specialistPools/<pool_id>.
  """
  client_options = {'api_endpoint': _get_api_endpoint(location)}
  client = aiplatform_v1.SpecialistPoolServiceClient(
      client_options=client_options)

  pool = aiplatform_v1.SpecialistPool()
  pool.display_name = display_name
  pool.specialist_manager_emails.extend(set(manager_emails))
  pool.specialist_worker_emails.extend(set(worker_emails))

  request = aiplatform_v1.CreateSpecialistPoolRequest(
      parent=f'projects/{project}/locations/{location}',
      specialist_pool=pool,
  )

  logging.log(logging.DEBUG, 'Create specialist pool request: "%s"',
              repr(request))
  operation = client.create_specialist_pool(request=request)
  response = operation.result()
  return response.name


def _read_label_annotations_file(path: str) -> Dict[str, str]:
  """Reads labels out of annotations file.

  For details on annotation file format, see

  # pylint: disable=line-too-long
  https://cloud.google.com/vertex-ai/docs/training/using-managed-datasets#understanding_your_datasets_format
  # pylint: enable=line-too-long

  Args:
    path: Path to annotations file.

  Returns:
    Dictionary of example ids to float label.
  """
  labels = {}
  with tf.io.gfile.GFile(path, 'r') as f:
    for line in f:
      record = json.loads(line.strip())
      if 'classificationAnnotation' not in record:
        continue
      # Assumes that the image path stem is the example id.
      # e.g gs://bucket/path/to/image/0D61BAC242D5F141.png
      example_id = os.path.basename(record['imageGcsUri'])[:-4]
      label = record['classificationAnnotation']['displayName']
      labels[example_id] = label
  return labels


def _write_tfrecord(examples: Iterable[Example], path: str) -> None:
  """Writes a list of examples to a TFRecord file."""
  output_dir = os.path.dirname(path)
  if not tf.io.gfile.exists(output_dir):
    tf.io.gfile.makedirs(output_dir)
  with tf.io.TFRecordWriter(path) as writer:
    for example in examples:
      writer.write(example.SerializeToString())


def _split_examples(
    examples: List[Example],
    test_fraction: float
) -> Tuple[List[Example], List[Example]]:
  """Splits a list of examples into training and test sets.

  Examples with the same encoded coordinates will always end up in the same
  split to prevent leaking information between training and test sets.

  Args:
    examples: Input examples.
    test_fraction: Fraction of examples to use for testing.

  Returns:
    Tuple of (training examples, test examples).
  """
  coordinates_to_examples = collections.defaultdict(list)
  for example in examples:
    c = example.features.feature['encoded_coordinates'].bytes_list.value[0]
    coordinates_to_examples[c].append(example)

  shuffled = random.sample(coordinates_to_examples.keys(),
                           len(coordinates_to_examples))
  num_test = int(len(shuffled) * test_fraction)
  test_examples = []
  for coordinate in shuffled[:num_test]:
    test_examples.extend(coordinates_to_examples[coordinate])

  train_examples = []
  for coordinate in shuffled[num_test:]:
    train_examples.extend(coordinates_to_examples[coordinate])
  return train_examples, test_examples


def _merge_single_example_file_and_labels(
    example_file: str, labels: Dict[str, List[Tuple[str, float, str]]]
) -> List[Example]:
  """Merges TF records from single example_file with corresponding labels.

  Args:
    example_file: Path to file containing TF records.
    labels: Dictionary of example id to a list of tuples
        (string label, numeric label, source dataset id).

  Returns:
    List of TF examples merged with labels for a single example_file.
  """
  labeled_examples = []
  for record in tf.data.TFRecordDataset([example_file]):
    example = Example()
    example.ParseFromString(record.numpy())
    if 'example_id' in example.features.feature:
      example_id = (
          example.features.feature['example_id'].bytes_list.value[0].decode()
      )
    else:
      # If the example doesn't have an "example_id" feature, fall back on
      # using "encoded_coordinates". This maintains backwards compatibility
      # with older datasets.
      # TODO(jzxu): Remove this branch when backward compatibility is no
      # longer needed.
      example_id = (
          example.features.feature['encoded_coordinates']
          .bytes_list.value[0]
          .decode()
      )

    label_tuples = labels.get(example_id, [])
    for string_label, numeric_label, dataset_id in label_tuples:
      labeled_example = Example()
      labeled_example.CopyFrom(example)
      features = labeled_example.features
      features.feature['string_label'].bytes_list.value.append(
          string_label.encode())
      features.feature['label_dataset_id'].bytes_list.value.append(
          dataset_id.encode())
      label_feature = features.feature['label'].float_list
      if not label_feature.value:
        label_feature.value.append(numeric_label)
      else:
        label_feature.value[0] = numeric_label
      labeled_examples.append(labeled_example)

  return labeled_examples


def _merge_examples_and_labels(
    examples_pattern: str,
    labels: Dict[str, List[Tuple[str, float, str]]],
    test_fraction: float,
    train_output_path: str,
    test_output_path: str,
    use_multiprocessing: bool,
) -> None:
  """Merges examples with labels into train and test TFRecords.

  Args:
    examples_pattern: File pattern for input examples.
    labels: Dictionary of example ids to a list of tuples
        (string label, numeric label, source dataset id).
    test_fraction: Fraction of examples to write to test output.
    train_output_path: Path to training examples TFRecord output.
    test_output_path: Path to test examples TFRecord output.
    use_multiprocessing: If true, create multiple processes to create labeled
      examples.
  """
  example_files = tf.io.gfile.glob(examples_pattern)

  if not example_files:
    raise ValueError(f'File pattern {examples_pattern} did not match anything')
  if not labels:
    raise ValueError(
        'Dictionary of labels is empty. Ensure that the dictionary of'
        ' labels is not empty'
    )

  if use_multiprocessing:
    num_workers = min(multiprocessing.cpu_count(), len(example_files))
    with multiprocessing.Pool(num_workers) as pool_executor:
      logging.info('Using multiprocessing with %d processes.', num_workers)
      results = pool_executor.map(
          functools.partial(
              _merge_single_example_file_and_labels, labels=labels
          ),
          example_files,
      )
  else:
    logging.info('Not using multiprocessing.')
    results = [
        _merge_single_example_file_and_labels(example_file, labels)
        for example_file in example_files
    ]

  all_labeled_examples = []
  for result in results:
    all_labeled_examples.extend(result)

  train_examples, test_examples = _split_examples(
      all_labeled_examples, test_fraction
  )

  _write_tfrecord(train_examples, train_output_path)
  _write_tfrecord(test_examples, test_output_path)


def _get_labels_from_dataset(
    project: str,
    location: str,
    dataset_id: str,
    export_dir: str) -> List[Tuple[str, str, str]]:
  """Reads labels from completed cloud labeling job.

  Args:
    project: Cloud project name.
    location: Dataset location, e.g. us-central1.
    dataset_id: Numeric id of the dataset to export.
    export_dir: GCS directory to export annotations to.

  Returns:
    List of (example id, string label) tuples.
  """

  aiplatform.init(project=project, location=location)
  dataset = aiplatform.ImageDataset(dataset_name=dataset_id)
  exported_file_paths = dataset.export_data(export_dir)

  # There will be multiple exported jsonl files. The one in the subdirectory
  # that starts with "data_labeling_job" contains the class annotations that the
  # labelers provided.
  labels = {}
  for path in exported_file_paths:
    parent_dir = path.split('/')[-2]
    if (parent_dir.startswith('data_labeling_job') and
        path.endswith('jsonl')):
      logging.info('Reading annotation file "%s"', path)
      labels.update(_read_label_annotations_file(path))
    tf.io.gfile.remove(path)

  logging.info('Read %d labels total.', len(labels))
  return [
      (example_id, label, dataset_id) for example_id, label in labels.items()
  ]


def _read_label_file(path: str) -> List[Tuple[str, str, str]]:
  """Reads a label file.

  The file should be a CSV containing at least an "example_id" column
  and a "string_label" column. In the future example_ids will also be supported.

  Args:
    path: Path to file.

  Returns:
    List of (example id, string label) tuples.
  """
  with tf.io.gfile.GFile(path) as f:
    df = pd.read_csv(f)

  if 'example_id' not in df.columns:
    raise ValueError('Label file must contain "example_id" column.')
  if 'string_label' not in df.columns:
    raise ValueError('Label file must contain "string_label" column.')

  return [(row.example_id, row.string_label, path) for _, row in df.iterrows()]


def create_labeled_examples(
    project: str,
    location: str,
    dataset_ids: List[str],
    label_file_paths: List[str],
    string_to_numeric_labels: List[str],
    export_dir: str,
    examples_pattern: str,
    test_fraction: float,
    train_output_path: str,
    test_output_path: str,
    use_multiprocessing: bool) -> None:
  """Creates a labeled dataset by merging cloud labels and unlabeled examples.

  Args:
    project: Cloud project name.
    location: Dataset location, e.g. us-central1.
    dataset_ids: List of numeric dataset ids to export.
    label_file_paths: Paths to files to read labels from.
    string_to_numeric_labels: List of strings in the form
      "<string label>=<numeric label>", e.g. "no_damage=0"
    export_dir: GCS directory to export annotations to.
    examples_pattern: Pattern for unlabeled examples.
    test_fraction: Fraction of examples to write to test output.
    train_output_path: Path to training examples TFRecord output.
    test_output_path: Path to test examples TFRecord output.
    use_multiprocessing: If true, create multiple processes to create labeled
      examples.
  """
  string_to_numeric_map = {}
  for string_to_numeric_label in string_to_numeric_labels:
    if '=' not in string_to_numeric_label:
      raise ValueError(
          f'Invalid label mapping "{string_to_numeric_label}", should have '
          'form "label=0 or 1".')
    label, numeric_label = string_to_numeric_label.split('=')
    try:
      string_to_numeric_map[label] = float(numeric_label)
    except TypeError:
      logging.error('Class %s is not numeric.', numeric_label)
      raise

  labels = []
  for dataset_id in dataset_ids:
<<<<<<< HEAD
    dataset_labels = _get_labels(project, location, dataset_id, export_dir)
    for example_id, string_label in dataset_labels.items():
      numeric_label = string_to_numeric_map.get(string_label, None)
      # examples with string label not in the input string to numeric map are excluded
      if numeric_label is None:
        logging.warning(f'Label "{string_label}" has no numeric mapping.')
        continue
      example_labels = ids_to_labels[example_id]
      if string_label in [l[0] for l in example_labels]:
        # Don't add multiple labels with the same value for a single example.
        continue
      example_labels.append((string_label, numeric_label, dataset_id))
=======
    labels.extend(
        _get_labels_from_dataset(project, location, dataset_id, export_dir)
    )

  for path in label_file_paths:
    labels.extend(_read_label_file(path))

  ids_to_labels = collections.defaultdict(list)
  for example_id, string_label, dataset_id in labels:
    example_labels = ids_to_labels[example_id]
    if string_label in [l[0] for l in example_labels]:
      # Don't add multiple labels with the same value for a single example.
      continue
    numeric_label = string_to_numeric_map.get(string_label, None)
    if numeric_label is None:
      raise ValueError(f'Label "{string_label}" has no numeric mapping.')
    example_labels.append((string_label, numeric_label, dataset_id))
>>>>>>> 2c7efe7f

  _merge_examples_and_labels(
      examples_pattern,
      ids_to_labels,
      test_fraction,
      train_output_path,
      test_output_path,
      use_multiprocessing,
  )<|MERGE_RESOLUTION|>--- conflicted
+++ resolved
@@ -741,20 +741,6 @@
 
   labels = []
   for dataset_id in dataset_ids:
-<<<<<<< HEAD
-    dataset_labels = _get_labels(project, location, dataset_id, export_dir)
-    for example_id, string_label in dataset_labels.items():
-      numeric_label = string_to_numeric_map.get(string_label, None)
-      # examples with string label not in the input string to numeric map are excluded
-      if numeric_label is None:
-        logging.warning(f'Label "{string_label}" has no numeric mapping.')
-        continue
-      example_labels = ids_to_labels[example_id]
-      if string_label in [l[0] for l in example_labels]:
-        # Don't add multiple labels with the same value for a single example.
-        continue
-      example_labels.append((string_label, numeric_label, dataset_id))
-=======
     labels.extend(
         _get_labels_from_dataset(project, location, dataset_id, export_dir)
     )
@@ -772,7 +758,6 @@
     if numeric_label is None:
       raise ValueError(f'Label "{string_label}" has no numeric mapping.')
     example_labels.append((string_label, numeric_label, dataset_id))
->>>>>>> 2c7efe7f
 
   _merge_examples_and_labels(
       examples_pattern,
