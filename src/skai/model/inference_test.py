"""Tests for inference_lib."""

import os
import tempfile

from absl.testing import absltest
import apache_beam as beam
from apache_beam.testing import test_pipeline
from apache_beam.testing.util import assert_that
import numpy as np
from skai import utils
from skai.model import inference_lib
import tensorflow as tf


def _make_temp_dir() -> str:
  """Creates a temporary directory."""
  return tempfile.mkdtemp(dir=os.environ.get('TEST_TMPDIR'))


def _create_test_model(model_path: str, image_size: int):
  """Creates a test model and saves it to the specified path.

  Args:
    model_path (str): The path where the model should be saved.
    image_size (int): The size of input images.

  This function defines a test model architecture, saves it, and stores it in the specified directory.
  """
  small_input = tf.keras.layers.Input(
      shape=(image_size, image_size, 6), name='small_image'
  )
  large_input = tf.keras.layers.Input(
      shape=(image_size, image_size, 6), name='large_image'
  )
  merge = tf.keras.layers.Concatenate(axis=3)([small_input, large_input])
  flat = tf.keras.layers.Flatten()(merge)
  main_out = tf.keras.layers.Dense(2, name='main')(flat)
  bias_out = tf.keras.layers.Dense(2, name='bias')(flat)
  model = tf.keras.models.Model(
      inputs={'small_image': small_input, 'large_image': large_input},
      outputs={'main': main_out, 'bias': bias_out},
  )
  tf.saved_model.save(model, model_path)


def _create_test_example(
    image_size: int, include_small_images: bool
) -> tf.train.Example:
  """Creates a test example.

  Args:
    image_size (int): The size of the image.
    include_small_images (bool): Whether to include small images (pre-disaster).

  Returns:
    tf.train.Example: A test example containing image data.
  """
  example = tf.train.Example()
  image_bytes = tf.image.encode_png(
      np.zeros((image_size, image_size, 3), dtype=np.uint8)
  ).numpy()
  utils.add_bytes_feature('pre_image_png_large', image_bytes, example)
  utils.add_bytes_feature('post_image_png_large', image_bytes, example)
  if include_small_images:
    utils.add_bytes_feature('pre_image_png', image_bytes, example)
    utils.add_bytes_feature('post_image_png', image_bytes, example)
  utils.add_bytes_feature('example_id', b'deadbeef', example)
  return example


class TestModel(inference_lib.InferenceModel):
<<<<<<< HEAD
  """Test model for inference."""
  def __init__(self, expected_batch_size: int, score: float):
    """
    Initializes a TestModel.

    Args:
      expected_batch_size (int): Expected batch size for inference.
      score (float): The score to return for predictions.
    """
=======
  def __init__(self, expected_batch_size: int, id_to_score: dict[int, float]):
>>>>>>> 1cf57df1
    self._expected_batch_size = expected_batch_size
    self._id_to_score = id_to_score
    self._model_prepared = False

  def prepare_model(self):
    """Prepares the model for inference."""
    self._model_prepared = True

  def predict_scores(self, batch: list[tf.train.Example]) -> np.ndarray:
    """
    Predicts scores for a batch of input examples.

    Args:
      batch (list[tf.train.Example]): List of input examples.

    Returns:
      np.ndarray: Predicted scores.
    """
    if not self._model_prepared:
      raise ValueError('Model not prepared.')
    if not isinstance(batch, list):
      raise ValueError(
          f'Expecting batch to be a list of examples, got {type(batch)}'
      )
    if len(batch) > self._expected_batch_size:
      raise ValueError(
          f'Expected batch size is at most {self._expected_batch_size}, got'
          f' {len(batch)}.'
      )
    return np.array(
        [
            self._id_to_score[utils.get_int64_feature(e, 'int64_id')[0]]
            for e in batch
        ]
    )


class InferenceTest(absltest.TestCase):

  def test_run_inference(self):
    """Test the run_inference function.

    This test checks the behavior of the run_inference function by creating a test pipeline,
    generating example data, and using a TestModel to predict scores for the examples. It
    then verifies that the output examples have the expected scores.

    """
    with test_pipeline.TestPipeline() as pipeline:
      examples = []
      id_to_score = {}
      for example_id in range(10):
        example = tf.train.Example()
        utils.add_int64_feature('int64_id', example_id, example)
        utils.add_bytes_feature(
            'encoded_coordinates', f'{example_id}'.encode(), example
        )
        examples.append(example)
        id_to_score[example_id] = 1 / (example_id + 1)

      examples_collection = (
          pipeline
          | beam.Create(examples)
      )
      batch_size = 4
      model = TestModel(batch_size, id_to_score)
      result = inference_lib.run_inference(
          examples_collection, 'score', batch_size, model
      )

      def _check_examples(examples):
        assert (
            len(examples) == 10
        ), f'Expected 10 examples in output, got {len(examples)}'
        for example in examples:
          example_id = utils.get_int64_feature(example, 'int64_id')[0]
          expected_score = id_to_score[example_id]
          score = example.features.feature['score'].float_list.value[0]
          assert np.isclose(
              score, expected_score
          ), f'Expected score = {expected_score}, got {score}.'

      assert_that(result, _check_examples)

  def test_run_inference_with_duplicates(self):
    coords_and_scores = [
        ('A', 0.1),
        ('A', 0.2),
        ('A', 0.3),
        ('B', 0.0),
        ('B', 1.0),
        ('C', 0.75),
    ]
    with test_pipeline.TestPipeline() as pipeline:
      examples = []
      id_to_score = {}
      for i, (coord, score) in enumerate(coords_and_scores):
        example = tf.train.Example()
        utils.add_int64_feature('int64_id', i, example)
        utils.add_bytes_feature('encoded_coordinates', coord.encode(), example)
        examples.append(example)
        id_to_score[i] = score

      examples_collection = (
          pipeline
          | beam.Create(examples)
      )
      batch_size = 4
      model = TestModel(batch_size, id_to_score)
      result = inference_lib.run_inference(
          examples_collection, 'score', batch_size, model
      )

      def _check_examples(examples):
        assert (
            len(examples) == 3
        ), f'Expected 3 examples in output, got {len(examples)}'
        for example in examples:
          coord = utils.get_string_feature(example, 'encoded_coordinates')
          expected_score = {
              'A': 0.2,
              'B': 0.5,
              'C': 0.75,
          }[coord]
          score = example.features.feature['score'].float_list.value[0]
          assert np.isclose(
              score, expected_score
          ), f'Expected score = {expected_score}, got {score}.'

      assert_that(result, _check_examples)

  def test_tf2_model_prediction(self):
    """Test prediction with a TF2 model.

    This test checks the prediction functionality of a TF2InferenceModel by creating a
    TF2 model, preparing it for inference, and using it to predict scores for a batch of
    examples. It then verifies that the output examples have the expected shape.

    """

    model_path = os.path.join(_make_temp_dir(), 'model.keras')
    _create_test_model(model_path, 224)
    model = inference_lib.TF2InferenceModel(model_path, 224, False, [])
    model.prepare_model()

    examples = [_create_test_example(224, True) for i in range(3)]
    output_examples = model.predict_scores(examples)
    self.assertEqual(output_examples.shape, (3,))

  def test_tf2_model_prediction_no_small_images(self):
    """Test prediction with a TF2 model and no small images.

    This test checks the prediction functionality of a TF2InferenceModel when provided
    examples with no small images. It creates a TF2 model, prepares it for inference, and
    uses it to predict scores for a batch of examples with no small images. It then verifies
    that the output examples have the expected shape.

    """
    model_path = os.path.join(_make_temp_dir(), 'model.keras')
    _create_test_model(model_path, 224)
    model = inference_lib.TF2InferenceModel(model_path, 224, False, [])
    model.prepare_model()

    examples = [_create_test_example(224, False) for i in range(3)]
    output_examples = model.predict_scores(examples)
    self.assertEqual(output_examples.shape, (3,))


if __name__ == '__main__':
  absltest.main()<|MERGE_RESOLUTION|>--- conflicted
+++ resolved
@@ -70,19 +70,8 @@
 
 
 class TestModel(inference_lib.InferenceModel):
-<<<<<<< HEAD
   """Test model for inference."""
-  def __init__(self, expected_batch_size: int, score: float):
-    """
-    Initializes a TestModel.
-
-    Args:
-      expected_batch_size (int): Expected batch size for inference.
-      score (float): The score to return for predictions.
-    """
-=======
   def __init__(self, expected_batch_size: int, id_to_score: dict[int, float]):
->>>>>>> 1cf57df1
     self._expected_batch_size = expected_batch_size
     self._id_to_score = id_to_score
     self._model_prepared = False
