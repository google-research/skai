--- conflicted
+++ resolved
@@ -372,14 +372,10 @@
   Returns:
     Inference row.
   """
-<<<<<<< HEAD
   example_id = utils.get_int64_feature(example, 'example_id')[0]
-=======
-  example_id = utils.get_bytes_feature(example, 'example_id')[0].decode()
   building_id = utils.get_bytes_feature(example, 'encoded_coordinates')[
       0
   ].decode()
->>>>>>> 949e3059
   longitude, latitude = utils.get_float_feature(example, 'coordinates')
   try:
     score = utils.get_float_feature(example, 'score')[0]
