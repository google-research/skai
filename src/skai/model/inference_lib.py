--- conflicted
+++ resolved
@@ -1,12 +1,8 @@
 """Functions for running model inference in beam."""
 
 import time
-<<<<<<< HEAD
-from typing import Any, Iterator
-=======
 from typing import Any, Iterator, Optional
 
->>>>>>> 7e340af4
 import apache_beam as beam
 from apache_beam.utils import multi_process_shared
 import numpy as np
