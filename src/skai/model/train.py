r"""Binary to run training on a single model once.


# pylint: enable=line-too-long
"""

import logging as native_logging
import os

from absl import app
from absl import flags
from absl import logging
from ml_collections import config_flags
import pandas as pd
from skai.model import data
from skai.model import generate_bias_table_lib
from skai.model import models
from skai.model import sampling_policies
from skai.model import train_lib
from skai.model.configs import base_config
import tensorflow as tf


FLAGS = flags.FLAGS
config_flags.DEFINE_config_file('config')
flags.DEFINE_bool('keep_logs', True, 'If True, creates a log file in output '
                  'directory. If False, only logs to console.')
flags.DEFINE_bool(
    'is_vertex', False, 'True if the training job will be executed on VertexAI.'
)
flags.DEFINE_bool(
  'distribute',
  default=False,
  help=(
    'Distribute training across multiple accelerator devices'
  )
)
flags.DEFINE_enum(
  'accelerator_type',
  default='cpu',
  help='Accelerator to use for computations',
  enum_values=['cpu', 'gpu', 'tpu']
<<<<<<< HEAD
)

=======
  )
>>>>>>> ce8982b2
flags.DEFINE_string('ensemble_dir', '', 'If specified, loads the models at '
                    'this directory to consider the ensemble.')
flags.DEFINE_string(
    'trial_name',
    None,
    'Name of the job trial that measurements should be submitted to. Format:'
    ' projects/{project}/locations/{location}/studies/{study}/trials/{trial}',
)

def get_tpu_resolver():
  resolver = tf.distribute.cluster_resolver.TPUClusterResolver(tpu='local')
  tf.config.experimental_connect_to_cluster(resolver)
  tf.tpu.experimental.initialize_tpu_system(resolver)
  return resolver

def main(_) -> None:
  config = FLAGS.config
  base_config.check_flags(config)
  strategy=None
  if FLAGS.accelerator_type == 'tpu':
    resolver = get_tpu_resolver()
    strategy = tf.distribute.TPUStrategy(resolver)

  elif FLAGS.accelerator_type == 'gpu' and FLAGS.distribute is True:
    # strategy = tf.distribute.MirroredStrategy()
    #TODO: Add distributed strategy for GPU
    # when distributed training on GPU is required
    pass

  if FLAGS.keep_logs and not config.training.log_to_xm:
    if not tf.io.gfile.exists(config.output_dir):
      tf.io.gfile.makedirs(config.output_dir)
    stream = tf.io.gfile.GFile(
        os.path.join(config.output_dir, 'log'), mode='w'
    )
    stream_handler = native_logging.StreamHandler(stream)
    logging.get_absl_logger().addHandler(stream_handler)

  dataset_builder = data.get_dataset(config.data.name)
  ds_kwargs = {}
  if config.data.name == 'waterbirds10k':
    ds_kwargs = {'corr_strength': config.data.corr_strength}
  elif config.data.name == 'skai':
    ds_kwargs.update({
        'tfds_dataset_name': config.data.tfds_dataset_name,
        'data_dir': config.data.tfds_data_dir,
        'labeled_train_pattern': config.data.labeled_train_pattern,
        'unlabeled_train_pattern': config.data.unlabeled_train_pattern,
        'validation_pattern': config.data.validation_pattern,
        'use_post_disaster_only': config.data.use_post_disaster_only,
        'load_small_images': config.data.load_small_images,
    })
    if config.data.use_post_disaster_only:
      config.model.num_channels = 3
  if config.upsampling.do_upsampling:
    ds_kwargs.update({
        'upsampling_lambda': config.upsampling.lambda_value,
        'upsampling_signal': config.upsampling.signal,
    })

  logging.info('Running Round %d of Training.', config.round_idx)
  get_split_config = lambda x: x if config.data.use_splits else 1
  if config.round_idx == 0:
    dataloader = dataset_builder(
        num_splits=get_split_config(config.data.num_splits),
        initial_sample_proportion=get_split_config(
            config.data.initial_sample_proportion),
        subgroup_ids=config.data.subgroup_ids,
        subgroup_proportions=config.data.subgroup_proportions, **ds_kwargs)
  else:
    # If latter round, keep track of split generated in last round of active
    # sampling
    dataloader = dataset_builder(config.data.num_splits,
                                 initial_sample_proportion=1,
                                 subgroup_ids=(),
                                 subgroup_proportions=(),
                                 **ds_kwargs)

    # Filter each split to only have examples from example_ids_table
    dataloader.train_splits = [
        dataloader.train_ds.filter(
            generate_bias_table_lib.filter_ids_fn(ids_tab)) for
        ids_tab in sampling_policies.convert_ids_to_table(config.ids_dir)]

  model_params = models.ModelTrainingParameters(
      model_name=config.model.name,
      train_bias=config.train_bias,
      num_classes=config.data.num_classes,
      num_subgroups=dataloader.num_subgroups,
      subgroup_sizes=dataloader.subgroup_sizes,
      worst_group_label=dataloader.worst_group_label,
      num_epochs=config.training.num_epochs,
      num_channels=config.model.num_channels,
      l2_regularization_factor=config.model.l2_regularization_factor,
      optimizer=config.optimizer.type,
      learning_rate=config.optimizer.learning_rate,
      batch_size=config.data.batch_size,
      load_pretrained_weights=config.model.load_pretrained_weights,
      use_pytorch_style_resnet=config.model.use_pytorch_style_resnet,
      do_reweighting=config.reweighting.do_reweighting,
      reweighting_lambda=config.reweighting.lambda_value,
      reweighting_signal=config.reweighting.signal
  )
  model_params.train_bias = config.train_bias

  job_id = os.path.basename(FLAGS.trial_name)
  output_dir = os.path.join(config.output_dir, job_id)
  tf.io.gfile.makedirs(output_dir)
  example_id_to_bias_table = None

  if config.train_bias or (config.reweighting.do_reweighting and
                           config.reweighting.signal == 'bias'):
    # Bias head will be trained as well, so gets bias labels.
    if config.path_to_existing_bias_table:
      example_id_to_bias_table = (
          generate_bias_table_lib.load_existing_bias_table(
              config.path_to_existing_bias_table,
              config.bias_head_prediction_signal,
          )
      )
    else:
      logging.info(
          'Error: Bias table not found')
      return
  if config.data.use_splits:
    # Training a single model on a combination of data splits.
    included_splits_idx = [int(i) for i in config.data.included_splits_idx]
    new_train_ds = data.gather_data_splits(included_splits_idx,
                                           dataloader.train_splits)
    val_ds = data.gather_data_splits(included_splits_idx, dataloader.val_splits)
  elif config.data.use_filtering:
    # Use filter tables to generate subsets.
    # This allows a better control over the number of trained models that.
    # The number of models is independent of the odd ratio. E.g., 10 splits with
    # an odd ratio 0f 0.5 trains 252 models and with an ood ratio of 0.1 only
    # 10. Using filitering we can train 50 models for both of these ood ratios.
    new_train_ds = data.filter_set(
        dataloader=dataloader,
        initial_sample_proportion=config.data.initial_sample_proportion,
        initial_sample_seed=config.data.initial_sample_seed,
        split_proportion=config.data.split_proportion,
        split_id=config.data.split_id,
        split_seed=config.data.split_seed,
        training=True
    )
    val_ds = data.filter_set(
                dataloader=dataloader,
        initial_sample_proportion=config.data.initial_sample_proportion,
        initial_sample_seed=config.data.initial_sample_seed,
        split_proportion=config.data.split_proportion,
        split_id=config.data.split_id,
        split_seed=config.data.split_seed,
        training=False
    )
  else:
    raise ValueError(
        'In `config.data`, one of `(use_splits, use_filtering)` must be True.')

  dataloader.train_ds = new_train_ds
  dataloader.eval_ds['val'] = val_ds
  experiment_name = 'stage_2' if config.train_bias else 'stage_1'

  if config.save_train_ids:
    table_name = 'training_ids_table'
    ids = data.get_ids_from_dataset(dataloader.train_ds)
    dict_values = {'example_id': ids}
    df = pd.DataFrame(dict_values)
    df.to_csv(os.path.join(output_dir, table_name + '.csv'), index=False)
  # Apply batching (must apply batching only after filtering)
  dataloader = data.apply_batch(dataloader, config.data.batch_size)

  strategy=None
  if FLAGS.accelerator_type == 'tpu':
    resolver = get_tpu_resolver()
    strategy = tf.distribute.TPUStrategy(resolver)
    dataloader = data.apply_map(dataloader, 
                              data.encode_strings_as_numbers('example_id'))
    dataloader = data.apply_map(dataloader, 
                              data.encode_strings_as_numbers('string_label'))
  elif FLAGS.accelerator_type == 'gpu' and FLAGS.distribute is True:
    strategy = tf.distribute.MirroredStrategy()
  else:
    strategy = tf.distribute.get_strategy()

  _ = train_lib.train_and_evaluate(
      train_as_ensemble=config.train_stage_2_as_ensemble,
      dataloader=dataloader,
      model_params=model_params,
      num_splits=config.data.num_splits,
      ood_ratio=config.data.ood_ratio,
      output_dir=output_dir,
      experiment_name=experiment_name,
      save_model_checkpoints=config.training.save_model_checkpoints,
      save_best_model=config.training.save_best_model,
      early_stopping=config.training.early_stopping,
      ensemble_dir=FLAGS.ensemble_dir,
      example_id_to_bias_table=example_id_to_bias_table,
      vizier_trial_name=FLAGS.trial_name,
      is_vertex=FLAGS.is_vertex,
<<<<<<< HEAD
      strategy=strategy,
=======
      strategy=strategy
>>>>>>> ce8982b2
  )


if __name__ == '__main__':
  app.run(main)
  <|MERGE_RESOLUTION|>--- conflicted
+++ resolved
@@ -40,12 +40,7 @@
   default='cpu',
   help='Accelerator to use for computations',
   enum_values=['cpu', 'gpu', 'tpu']
-<<<<<<< HEAD
-)
-
-=======
-  )
->>>>>>> ce8982b2
+  )
 flags.DEFINE_string('ensemble_dir', '', 'If specified, loads the models at '
                     'this directory to consider the ensemble.')
 flags.DEFINE_string(
@@ -61,19 +56,10 @@
   tf.tpu.experimental.initialize_tpu_system(resolver)
   return resolver
 
+
 def main(_) -> None:
   config = FLAGS.config
   base_config.check_flags(config)
-  strategy=None
-  if FLAGS.accelerator_type == 'tpu':
-    resolver = get_tpu_resolver()
-    strategy = tf.distribute.TPUStrategy(resolver)
-
-  elif FLAGS.accelerator_type == 'gpu' and FLAGS.distribute is True:
-    # strategy = tf.distribute.MirroredStrategy()
-    #TODO: Add distributed strategy for GPU
-    # when distributed training on GPU is required
-    pass
 
   if FLAGS.keep_logs and not config.training.log_to_xm:
     if not tf.io.gfile.exists(config.output_dir):
@@ -217,7 +203,6 @@
   # Apply batching (must apply batching only after filtering)
   dataloader = data.apply_batch(dataloader, config.data.batch_size)
 
-  strategy=None
   if FLAGS.accelerator_type == 'tpu':
     resolver = get_tpu_resolver()
     strategy = tf.distribute.TPUStrategy(resolver)
@@ -245,14 +230,9 @@
       example_id_to_bias_table=example_id_to_bias_table,
       vizier_trial_name=FLAGS.trial_name,
       is_vertex=FLAGS.is_vertex,
-<<<<<<< HEAD
-      strategy=strategy,
-=======
       strategy=strategy
->>>>>>> ce8982b2
   )
 
 
 if __name__ == '__main__':
-  app.run(main)
-  +  app.run(main)