# Copyright 2023 Google LLC
#
# Licensed under the Apache License, Version 2.0 (the "License");
# you may not use this file except in compliance with the License.
# You may obtain a copy of the License at
#
#     http://www.apache.org/licenses/LICENSE-2.0
#
# Unless required by applicable law or agreed to in writing, software
# distributed under the License is distributed on an "AS IS" BASIS,
# WITHOUT WARRANTIES OR CONDITIONS OF ANY KIND, either express or implied.
# See the License for the specific language governing permissions and
# limitations under the License.

r"""Binary to run training on a single model once.


# pylint: enable=line-too-long
"""

import datetime
import logging as native_logging
import os

from absl import app
from absl import flags
from absl import logging
from ml_collections import config_flags
import pandas as pd
from skai.model import data
from skai.model import generate_bias_table_lib
<<<<<<< HEAD

=======
###COPYBARA_PLACEHOLDER_01
>>>>>>> 27e0b629
from skai.model import models
from skai.model import sampling_policies
from skai.model import train_lib
from skai.model.configs import base_config
import tensorflow as tf


FLAGS = flags.FLAGS
config_flags.DEFINE_config_file('config')
flags.DEFINE_bool('keep_logs', True, 'If True, creates a log file in output '
                  'directory. If False, only logs to console.')
flags.DEFINE_bool(
    'is_vertex', False, 'True if the training job will be executed on VertexAI.'
)
flags.DEFINE_string('ensemble_dir', '', 'If specified, loads the models at '
                    'this directory to consider the ensemble.')
flags.DEFINE_string(
    'trial_name',
    None,
    'Name of the job trial that measurements should be submitted to. Format:'
    ' projects/{project}/locations/{location}/studies/{study}/trials/{trial}',
)


def get_model_dir(root_dir: str) -> str:
  if FLAGS.is_vertex:
    basename = FLAGS.trial_name.split('/')[-1]
  else:
    # TODO(skai) - Maybe change directory name in case vertex ai is not used in
    # running experiments
    start_time = datetime.datetime.now()
    timestamp = start_time.strftime('%Y-%m-%d-%H%M%S')
    basename = timestamp
  return os.path.join(root_dir, basename)


def main(_) -> None:
  config = FLAGS.config
  base_config.check_flags(config)

  if FLAGS.keep_logs and not config.training.log_to_xm:
    if not tf.io.gfile.exists(config.output_dir):
      tf.io.gfile.makedirs(config.output_dir)
    stream = tf.io.gfile.GFile(
        os.path.join(config.output_dir, 'log'), mode='w'
    )
    stream_handler = native_logging.StreamHandler(stream)
    logging.get_absl_logger().addHandler(stream_handler)

  dataset_builder = data.get_dataset(config.data.name)
  ds_kwargs = {}
  if config.data.name == 'waterbirds10k':
    ds_kwargs = {'corr_strength': config.data.corr_strength}
  elif config.data.name == 'skai':
    ds_kwargs.update({
        'tfds_dataset_name': config.data.tfds_dataset_name,
        'data_dir': config.data.tfds_data_dir,
        'labeled_train_pattern': config.data.labeled_train_pattern,
        'unlabeled_train_pattern': config.data.unlabeled_train_pattern,
        'validation_pattern': config.data.validation_pattern,
        'use_post_disaster_only': config.data.use_post_disaster_only,
        'load_small_images': config.data.load_small_images,
    })
    if config.data.use_post_disaster_only:
      config.model.num_channels = 3
  if config.upsampling.do_upsampling:
    ds_kwargs.update({
        'upsampling_lambda': config.upsampling.lambda_value,
        'upsampling_signal': config.upsampling.signal,
    })

  logging.info('Running Round %d of Training.', config.round_idx)
  get_split_config = lambda x: x if config.data.use_splits else 1
  if config.round_idx == 0:
    dataloader = dataset_builder(
        num_splits=get_split_config(config.data.num_splits),
        initial_sample_proportion=get_split_config(
            config.data.initial_sample_proportion),
        subgroup_ids=config.data.subgroup_ids,
        subgroup_proportions=config.data.subgroup_proportions, **ds_kwargs)
  else:
    # If latter round, keep track of split generated in last round of active
    # sampling
    dataloader = dataset_builder(config.data.num_splits,
                                 initial_sample_proportion=1,
                                 subgroup_ids=(),
                                 subgroup_proportions=(),
                                 **ds_kwargs)

    # Filter each split to only have examples from example_ids_table
    dataloader.train_splits = [
        dataloader.train_ds.filter(
            generate_bias_table_lib.filter_ids_fn(ids_tab)) for
        ids_tab in sampling_policies.convert_ids_to_table(config.ids_dir)]

  model_params = models.ModelTrainingParameters(
      model_name=config.model.name,
      train_bias=config.train_bias,
      num_classes=config.data.num_classes,
      num_subgroups=dataloader.num_subgroups,
      subgroup_sizes=dataloader.subgroup_sizes,
      worst_group_label=dataloader.worst_group_label,
      num_epochs=config.training.num_epochs,
      num_channels=config.model.num_channels,
      l2_regularization_factor=config.model.l2_regularization_factor,
      optimizer=config.optimizer.type,
      learning_rate=config.optimizer.learning_rate,
      batch_size=config.data.batch_size,
      load_pretrained_weights=config.model.load_pretrained_weights,
      use_pytorch_style_resnet=config.model.use_pytorch_style_resnet,
      do_reweighting=config.reweighting.do_reweighting,
      reweighting_lambda=config.reweighting.lambda_value,
      reweighting_signal=config.reweighting.signal
  )
  model_params.train_bias = config.train_bias

  output_dir = get_model_dir(config.output_dir)
  tf.io.gfile.makedirs(output_dir)
  example_id_to_bias_table = None

  if config.train_bias or (config.reweighting.do_reweighting and
                           config.reweighting.signal == 'bias'):
    # Bias head will be trained as well, so gets bias labels.
    if config.path_to_existing_bias_table:
      example_id_to_bias_table = (
          generate_bias_table_lib.load_existing_bias_table(
              config.path_to_existing_bias_table,
              config.bias_head_prediction_signal,
          )
      )
    else:
      logging.info(
          'Error: Bias table not found')
      return
  if config.data.use_splits:
    # Training a single model on a combination of data splits.
    included_splits_idx = [int(i) for i in config.data.included_splits_idx]
    new_train_ds = data.gather_data_splits(included_splits_idx,
                                           dataloader.train_splits)
    val_ds = data.gather_data_splits(included_splits_idx, dataloader.val_splits)
  elif config.data.use_filtering:
    # Use filter tables to generate subsets.
    # This allows a better control over the number of trained models that.
    # The number of models is independent of the odd ratio. E.g., 10 splits with
    # an odd ratio 0f 0.5 trains 252 models and with an ood ratio of 0.1 only
    # 10. Using filitering we can train 50 models for both of these ood ratios.
    new_train_ds = data.filter_set(
        dataloader=dataloader,
        initial_sample_proportion=config.data.initial_sample_proportion,
        initial_sample_seed=config.data.initial_sample_seed,
        split_proportion=config.data.split_proportion,
        split_id=config.data.split_id,
        split_seed=config.data.split_seed,
        training=True
    )
    val_ds = data.filter_set(
                dataloader=dataloader,
        initial_sample_proportion=config.data.initial_sample_proportion,
        initial_sample_seed=config.data.initial_sample_seed,
        split_proportion=config.data.split_proportion,
        split_id=config.data.split_id,
        split_seed=config.data.split_seed,
        training=False
    )
  else:
    raise ValueError(
        'In `config.data`, one of `(use_splits, use_filtering)` must be True.')

  dataloader.train_ds = new_train_ds
  dataloader.eval_ds['val'] = val_ds
  experiment_name = 'stage_2' if config.train_bias else 'stage_1'

  if config.save_train_ids:
    table_name = 'training_ids_table'
    ids = data.get_ids_from_dataset(dataloader.train_ds)
    dict_values = {'example_id': ids}
    df = pd.DataFrame(dict_values)
    df.to_csv(os.path.join(output_dir, table_name + '.csv'), index=False)
  # Apply batching (must apply batching only after filtering)
  dataloader = data.apply_batch(dataloader, config.data.batch_size)

  _ = train_lib.train_and_evaluate(
      train_as_ensemble=config.train_stage_2_as_ensemble,
      dataloader=dataloader,
      model_params=model_params,
      num_splits=config.data.num_splits,
      ood_ratio=config.data.ood_ratio,
      output_dir=output_dir,
      experiment_name=experiment_name,
      save_model_checkpoints=config.training.save_model_checkpoints,
      save_best_model=config.training.save_best_model,
      early_stopping=config.training.early_stopping,
      ensemble_dir=FLAGS.ensemble_dir,
      example_id_to_bias_table=example_id_to_bias_table,
      vizier_trial_name=FLAGS.trial_name,
      is_vertex=FLAGS.is_vertex,
  )


if __name__ == '__main__':
  app.run(main)<|MERGE_RESOLUTION|>--- conflicted
+++ resolved
@@ -29,11 +29,7 @@
 import pandas as pd
 from skai.model import data
 from skai.model import generate_bias_table_lib
-<<<<<<< HEAD
-
-=======
 ###COPYBARA_PLACEHOLDER_01
->>>>>>> 27e0b629
 from skai.model import models
 from skai.model import sampling_policies
 from skai.model import train_lib
