--- conflicted
+++ resolved
@@ -118,15 +118,12 @@
       reweighting_signal=config.reweighting.signal
   )
   model_params.train_bias = config.train_bias
-<<<<<<< HEAD
-=======
   output_dir = config.output_dir
   if FLAGS.is_vertex:
     # TODO: go/skai-instadeep - Create output_dir specific to job.
     start_time = datetime.datetime.now()
     timestamp = start_time.strftime('%Y-%m-%d-%H%M%S')
     output_dir = f'{output_dir}_{timestamp}'
->>>>>>> 7e340af4
 
   job_id = os.path.basename(FLAGS.trial_name)
   output_dir = os.path.join(config.output_dir, job_id)
