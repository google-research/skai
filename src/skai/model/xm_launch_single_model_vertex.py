--- conflicted
+++ resolved
@@ -88,13 +88,8 @@
   help=(
     'Distribute training across multiple accelerator devices'
   )
-<<<<<<< HEAD
-
-)
-=======
-)
-
->>>>>>> ce8982b2
+)
+
 config_flags.DEFINE_config_file('config')
 
 
@@ -174,11 +169,7 @@
         accelerator_type = 'tpu'
       else:
         accelerator_type = 'gpu'
-<<<<<<< HEAD
-
-=======
     
->>>>>>> ce8982b2
       resources_args = {
         FLAGS.accelerator: FLAGS.accelerator_count,
         'RAM': FLAGS.ram * xm.GiB,
@@ -186,6 +177,8 @@
       }
     else:
       resources_args = {'RAM': FLAGS.ram * xm.GiB, 'CPU': FLAGS.cpu * xm.vCPU}
+      accelerator_type = 'cpu'
+
       accelerator_type = 'cpu'
 
     executor = xm_local.Vertex(
